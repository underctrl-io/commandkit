# Contributing to CommandKit

Firstly, thank you for considering contributing to CommandKit! Whether
you're looking to fix bugs, add new features, or just ask questions,
your input is valuable to us. Before actually opening a pull request,
we recommend that you first open an issue (or check existing ones) to
discuss the feature/bug you intend to add/fix.

## Setup

### Prerequisites

1. Ensure you have `Node.js` and `pnpm` installed.
   - Node.js: [Download here](https://nodejs.org/)
   - pnpm: Install via `npm install -g pnpm` if you haven't.

### Fork & Clone

1. Fork the repository to your own GitHub account.
2. Clone your fork to your local machine:

```bash
git clone https://github.com/underctrl-io/commandkit.git
```

### Installing Dependencies

Since we use `pnpm` workspaces, it's essential to use `pnpm` for
installing dependencies.

```bash
cd commandkit
pnpm install # Make sure to run this from the root directory
```

### Workflow

1. Create a new branch for your work:

```bash
git checkout -b your-feature-or-bugfix
```

2. Make your changes. Please make sure to use the
   [Prettier](https://marketplace.visualstudio.com/items?itemName=esbenp.prettier-vscode)
   extension for consistent formatting and comments wherever
   necessary.

<<<<<<< HEAD
3. Ensure that your changes don't break any existing functionality.
   You can test the functionality of your code depending on where
   you've made changes:

   1. If you've made changes to the CommandKit package, you can use
      the "apps/test-bot" project to test your own bot. Just make sure
      to create a new `.env` file with the template from the
      `.env.example` file provided. This also requires you to build
      the commandkit package locally (after you make your changes)
      because it's symlinked with pnpm workspaces.
   2. If you've made changes to the docs, you can run `pnpm dev`
      inside "apps/website" to spin up a local development server.
=======
3. Ensure that your changes don't break any existing functionality. You can test the functionality of your code depending on where you've made changes:
   1. If you've made changes to the CommandKit package, you can use the "apps/test-bot" project to test your own bot. Just make sure to create a new `.env` file with the template from the `.env.example` file provided. This also requires you to build the commandkit package locally (after you make your changes) because it's symlinked with pnpm workspaces.
   2. If you've made changes to the docs, you can run `pnpm dev` inside "apps/website" to spin up a local development server.
>>>>>>> b27a6f87

4. Run `pnpm lint` from the root directory to ensure all lint scripts
   and formatting is valid.

5. Commit your changes:

```bash
git commit -m "Describe your change here"
```

6. Push your changes to your fork:

```bash
git push origin your-feature-or-bugfix
```

7. Open a pull request in the main project repository (main branch).
   Describe your changes and any relevant information.

## Submitting Issues

When submitting a new issue, please provide a detailed description of
the problem, steps to reproduce it, and any relevant screenshots or
error messages.

---

Thank you for making CommandKit better! We appreciate your effort and
look forward to collaborating with you.<|MERGE_RESOLUTION|>--- conflicted
+++ resolved
@@ -46,11 +46,9 @@
    extension for consistent formatting and comments wherever
    necessary.
 
-<<<<<<< HEAD
 3. Ensure that your changes don't break any existing functionality.
    You can test the functionality of your code depending on where
    you've made changes:
-
    1. If you've made changes to the CommandKit package, you can use
       the "apps/test-bot" project to test your own bot. Just make sure
       to create a new `.env` file with the template from the
@@ -59,11 +57,6 @@
       because it's symlinked with pnpm workspaces.
    2. If you've made changes to the docs, you can run `pnpm dev`
       inside "apps/website" to spin up a local development server.
-=======
-3. Ensure that your changes don't break any existing functionality. You can test the functionality of your code depending on where you've made changes:
-   1. If you've made changes to the CommandKit package, you can use the "apps/test-bot" project to test your own bot. Just make sure to create a new `.env` file with the template from the `.env.example` file provided. This also requires you to build the commandkit package locally (after you make your changes) because it's symlinked with pnpm workspaces.
-   2. If you've made changes to the docs, you can run `pnpm dev` inside "apps/website" to spin up a local development server.
->>>>>>> b27a6f87
 
 4. Run `pnpm lint` from the root directory to ensure all lint scripts
    and formatting is valid.
