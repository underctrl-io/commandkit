--- conflicted
+++ resolved
@@ -22,8 +22,4 @@
 | validationHandler      | ValidationHandler                                                                                   | N/A   | N/A                                                            |
 | validationsPath        | [string](https://developer.mozilla.org/en-US/docs/Web/JavaScript/Reference/Global_Objects/String)   | N/A   | The path to the validations directory.                         |
 
-<<<<<<< HEAD
-- [Source](https://github.com/underctrl-io/commandkit/blob/6ce87cba44f953b46a72430cb1272818640529f4/packages/commandkit/src/types.ts#L71)
-=======
-- [Source](https://github.com/underctrl-io/commandkit/blob/6ce87cba44f953b46a72430cb1272818640529f4/packages/commandkit/src/types.ts#L62)
->>>>>>> c89338e7
+- [Source](https://github.com/underctrl-io/commandkit/blob/4bec6eb15c6d8d01a8ef971868bc7d589a20269e/packages/commandkit/src/types.ts#L62)