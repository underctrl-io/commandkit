// @ts-check
import { config as dotenv } from 'dotenv';
import { join } from 'node:path';
import { build } from 'tsup';
import { Colors, erase, findCommandKitConfig, panic, write } from './common.mjs';
import { parseEnv } from './parse-env.mjs';
import child_process from 'node:child_process';
import ora from 'ora';
<<<<<<< HEAD
import { watchFiles } from './watcher.mjs';
import { getDependencies } from './dependency-tracker.mjs';
=======
import { injectShims } from './build.mjs';
>>>>>>> 7c74fd26

const RESTARTING_MSG_PATTERN = /^Restarting '|".+'|"\n?$/;
const FAILED_RUNNING_PATTERN = /^Failed running '.+'|"\n?$/;

export async function bootstrapDevelopmentServer(opts) {
    const {
        src,
        main,
        watch = Boolean(opts.noWatch),
        nodeOptions = [],
        envExtra = true,
        clearRestartLogs = true,
        outDir,
        requirePolyfill,
    } = await findCommandKitConfig(opts.config);

    if (!src) {
        panic('Could not find src in commandkit.json');
    }

    if (!main) {
        panic('Could not find main in commandkit.json');
    }

    const watchMode = watch;
    const status = ora(Colors.green('Starting a development server...\n')).start();
    const start = performance.now();

    // if (watchMode && !nodeOptions.includes('--watch')) {
    //     nodeOptions.push('--watch');
    // } else if (!watchMode && nodeOptions.includes('--watch')) {
    //     nodeOptions.splice(nodeOptions.indexOf('--watch'), 1);
    // }

    if (!nodeOptions.includes('--enable-source-maps')) {
        nodeOptions.push('--enable-source-maps');
    }

    erase('.commandkit');

    try {
        await build({
            clean: true,
            format: ['esm'],
            dts: false,
            skipNodeModulesBundle: true,
            minify: false,
            shims: true,
            sourcemap: 'inline',
            keepNames: true,
            outDir: '.commandkit',
            silent: true,
            entry: [src, '!dist', '!.commandkit', `!${outDir}`].filter(Boolean),
            watch: watchMode,
        });

        await injectShims('.commandkit', main, false, requirePolyfill);

        status.succeed(
            Colors.green(`Dev server started in ${(performance.now() - start).toFixed(2)}ms!\n`),
        );

        if (watchMode) write(Colors.cyan('Watching for file changes...\n'));

        const processEnv = {};

        const env = dotenv({
            path: join(process.cwd(), '.env'),
            // @ts-expect-error
            processEnv,
        });

        if (envExtra) {
            parseEnv(processEnv);
        }

        if (env.error) {
            write(Colors.yellow(`[DOTENV] Warning: ${env.error.message}`));
        }

        if (env.parsed) {
            write(Colors.blue('[DOTENV] Loaded .env file!'));
        }

        /**
         * @type {child_process.ChildProcessWithoutNullStreams}
         */
        const ps = child_process.spawn(
            'node',
            [...nodeOptions, join(process.cwd(), '.commandkit', main)],
            {
                env: {
                    ...process.env,
                    ...processEnv,
                    NODE_ENV: 'development',
                    // @ts-expect-error
                    COMMANDKIT_DEV: true,
                    // @ts-expect-error
                    COMMANDKIT_PRODUCTION: false,
                },
                cwd: process.cwd(),
            },
        );

        let isLastLogRestarting = false,
            hasStarted = false;

        ps.stdout.on('data', (data) => {
            const message = data.toString();

            if (FAILED_RUNNING_PATTERN.test(message)) {
                write(Colors.cyan('Failed running the bot, waiting for changes...'));
                isLastLogRestarting = false;
                if (!hasStarted) hasStarted = true;
                return;
            }

            if (clearRestartLogs && !RESTARTING_MSG_PATTERN.test(message)) {
                write(message);
                isLastLogRestarting = false;
            } else {
                if (isLastLogRestarting || !hasStarted) {
                    if (!hasStarted) hasStarted = true;
                    return;
                }
                write(Colors.cyan('⌀ Restarting the bot...'));
                isLastLogRestarting = true;
            }

            if (!hasStarted) hasStarted = true;
        });

        ps.stderr.on('data', (data) => {
            const message = data.toString();

            if (
                message.includes(
                    'ExperimentalWarning: Watch mode is an experimental feature and might change at any time',
                )
            )
                return;

            write(Colors.red(message));
        });

        ps.on('close', (code) => {
            write('\n');
            process.exit(code ?? 0);
        });

        ps.on('error', (err) => {
            panic(err);
        });
    } catch (e) {
        status.fail(`Error occurred after ${(performance.now() - start).toFixed(2)}ms!\n`);
        panic(e.stack ?? e);
    }
}<|MERGE_RESOLUTION|>--- conflicted
+++ resolved
@@ -6,12 +6,7 @@
 import { parseEnv } from './parse-env.mjs';
 import child_process from 'node:child_process';
 import ora from 'ora';
-<<<<<<< HEAD
-import { watchFiles } from './watcher.mjs';
-import { getDependencies } from './dependency-tracker.mjs';
-=======
 import { injectShims } from './build.mjs';
->>>>>>> 7c74fd26
 
 const RESTARTING_MSG_PATTERN = /^Restarting '|".+'|"\n?$/;
 const FAILED_RUNNING_PATTERN = /^Failed running '.+'|"\n?$/;
