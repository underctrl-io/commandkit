{
  "name": "commandkit",
  "description": "Only focus on what matters, let CommandKit handle your commands and events in your Discord.js projects!",
  "version": "1.0.0",
  "license": "MIT",
  "main": "./dist/index.js",
  "module": "./dist/index.mjs",
  "types": "./dist/index.d.ts",
  "bin": "./bin/index.mjs",
  "exports": {
    ".": {
      "require": "./dist/index.js",
      "import": "./dist/index.mjs",
      "types": "./dist/index.d.ts"
    },
<<<<<<< HEAD
    "files": [
        "dist",
        "bin"
    ],
    "scripts": {
        "lint": "tsc --noEmit",
        "dev": "tsup --watch",
        "build": "tsup",
        "deploy": "npm publish",
        "deploy-dev": "npm publish --access public --tag dev",
        "test": "vitest",
        "test:dev": "cd ./tests && node ../bin/index.mjs dev",
        "test:build": "cd ./tests && node ../bin/index.mjs build",
        "test:prod": "cd ./tests && node ../bin/index.mjs start"
    },
    "repository": {
        "type": "git",
        "url": "https://github.com/underctrl-io/commandkit",
        "directory": "packages/commandkit"
    },
    "homepage": "https://commandkit.js.org",
    "keywords": [
        "discord.js",
        "command handler",
        "event handler"
    ],
    "dependencies": {
        "chokidar": "^3.5.3",
        "dotenv-cra": "^3.0.3",
        "ora": "^8.0.1",
        "rfdc": "^1.3.1",
        "rimraf": "^5.0.5",
        "source-map-support": "^0.5.21",
        "tsup": "^8.0.1",
        "yargs": "^17.7.2"
    },
    "devDependencies": {
        "@types/node": "^20.11.6",
        "@types/yargs": "^17.0.32",
        "discord.js": "^14.14.1",
        "esbuild-plugin-version-injector": "^1.2.1",
        "tsconfig": "workspace:*",
        "tsx": "^4.7.0",
        "typescript": "^5.3.3",
        "vitest": "^1.2.1"
    },
    "peerDependencies": {
        "discord.js": "^14"
=======
    "./cli": {
      "require": "./dist/environment/cli.js",
      "import": "./dist/environment/cli.mjs",
      "types": "./dist/environment/cli.d.ts"
>>>>>>> f6244e93
    }
  },
  "files": [
    "dist",
    "bin"
  ],
  "scripts": {
    "lint": "tsc --noEmit",
    "dev": "tsup --watch",
    "build": "tsup",
    "deploy:package": "npm publish",
    "test": "vitest",
    "test:dev": "cd ./tests && node ../bin/index.mjs dev",
    "test:build": "cd ./tests && node ../bin/index.mjs build",
    "test:prod": "cd ./tests && node ../bin/index.mjs start"
  },
  "repository": {
    "type": "git",
    "url": "https://github.com/underctrl-io/commandkit",
    "directory": "packages/commandkit"
  },
  "homepage": "https://commandkit.js.org",
  "keywords": [
    "discord.js",
    "command handler",
    "event handler"
  ],
  "dependencies": {
    "dotenv-cra": "^3.0.3",
    "ora": "^8.0.1",
    "rfdc": "^1.3.1",
    "rimraf": "^5.0.5",
    "source-map-support": "^0.5.21",
    "tsup": "^8.0.1",
    "yargs": "^17.7.2"
  },
  "devDependencies": {
    "@types/node": "^20.11.6",
    "@types/yargs": "^17.0.32",
    "discord.js": "^14.14.1",
    "esbuild-plugin-version-injector": "^1.2.1",
    "tsconfig": "workspace:*",
    "tsx": "^4.7.0",
    "typescript": "^5.3.3",
    "vitest": "^1.2.1"
  },
  "peerDependencies": {
    "discord.js": "^14"
  }
}<|MERGE_RESOLUTION|>--- conflicted
+++ resolved
@@ -13,61 +13,10 @@
       "import": "./dist/index.mjs",
       "types": "./dist/index.d.ts"
     },
-<<<<<<< HEAD
-    "files": [
-        "dist",
-        "bin"
-    ],
-    "scripts": {
-        "lint": "tsc --noEmit",
-        "dev": "tsup --watch",
-        "build": "tsup",
-        "deploy": "npm publish",
-        "deploy-dev": "npm publish --access public --tag dev",
-        "test": "vitest",
-        "test:dev": "cd ./tests && node ../bin/index.mjs dev",
-        "test:build": "cd ./tests && node ../bin/index.mjs build",
-        "test:prod": "cd ./tests && node ../bin/index.mjs start"
-    },
-    "repository": {
-        "type": "git",
-        "url": "https://github.com/underctrl-io/commandkit",
-        "directory": "packages/commandkit"
-    },
-    "homepage": "https://commandkit.js.org",
-    "keywords": [
-        "discord.js",
-        "command handler",
-        "event handler"
-    ],
-    "dependencies": {
-        "chokidar": "^3.5.3",
-        "dotenv-cra": "^3.0.3",
-        "ora": "^8.0.1",
-        "rfdc": "^1.3.1",
-        "rimraf": "^5.0.5",
-        "source-map-support": "^0.5.21",
-        "tsup": "^8.0.1",
-        "yargs": "^17.7.2"
-    },
-    "devDependencies": {
-        "@types/node": "^20.11.6",
-        "@types/yargs": "^17.0.32",
-        "discord.js": "^14.14.1",
-        "esbuild-plugin-version-injector": "^1.2.1",
-        "tsconfig": "workspace:*",
-        "tsx": "^4.7.0",
-        "typescript": "^5.3.3",
-        "vitest": "^1.2.1"
-    },
-    "peerDependencies": {
-        "discord.js": "^14"
-=======
     "./cli": {
       "require": "./dist/environment/cli.js",
       "import": "./dist/environment/cli.mjs",
       "types": "./dist/environment/cli.d.ts"
->>>>>>> f6244e93
     }
   },
   "files": [
