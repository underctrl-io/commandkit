--- conflicted
+++ resolved
@@ -217,11 +217,7 @@
                 // Otherwise log the error as usual
                 Logger.error`Error handling event ${name}${
                   namespace ? ` of namespace ${namespace}` : ''
-<<<<<<< HEAD
-                } ${e}`;
-=======
                 }: ${e}`;
->>>>>>> bb909b94
               }
             }
           },
@@ -285,11 +281,7 @@
                 // Otherwise log the error as usual
                 Logger.error`Error handling event ${name}${
                   namespace ? ` of namespace ${namespace}` : ''
-<<<<<<< HEAD
-                } ${e}`;
-=======
                 }: ${e}`;
->>>>>>> bb909b94
               }
             },
           );
