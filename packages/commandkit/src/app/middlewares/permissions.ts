import { EmbedBuilder, MessageFlags } from 'discord.js';
import { getConfig } from '../../config/config';
import { Logger } from '../../logger/Logger';
import { MiddlewareContext } from '../commands/Context';
import { stopMiddlewares } from '../interrupt/signals';

export const middlewareId = crypto.randomUUID();

/**
 * @private
 * @ignore
 */
export async function beforeExecute(ctx: MiddlewareContext) {
  if (getConfig().disablePermissionsMiddleware) {
    return;
  }

  const { interaction, message, command } = ctx;

  if (interaction && !interaction.isCommand()) {
    return;
  }

  if (
    (interaction && interaction.channel?.isDMBased()) ||
    (message && message.channel?.isDMBased())
  ) {
    const channel = interaction?.channel ?? message?.channel;

    const embed = new EmbedBuilder()
      .setTitle(':x: Server-only command!')
      .setDescription('This command can only be used in a server.')
      .setColor('Red');

    try {
      if (channel?.isSendable()) {
        if (interaction && interaction.isRepliable()) {
          await interaction.reply({
            embeds: [embed],
            flags: MessageFlags.Ephemeral,
          });
        } else {
          await message.reply({ embeds: [embed] });
        }
      }
    } catch (error) {
<<<<<<< HEAD
      Logger.error`Could not send 'Server-only command' DM to user ${interaction?.user.id ?? message?.author.id} for command ${command.command.name}. ${error}`;
=======
      Logger.error`Could not send 'Server-only command' DM to user ${interaction?.user.id ?? message?.author.id} for command ${command.command.name}: ${error}`;
>>>>>>> bb909b94
    }

    stopMiddlewares(); // Stop the command from executing
  }

  const userPermissions =
    interaction?.memberPermissions ?? message?.member?.permissions;
  let userPermissionsRequired = command.metadata?.userPermissions ?? [];
  let missingUserPermissions: string[] = [];

  if (typeof userPermissionsRequired === 'string') {
    userPermissionsRequired = [userPermissionsRequired];
  }

  const botPermissions =
    interaction?.guild?.members.me?.permissions ??
    message?.guild?.members.me?.permissions;
  let botPermissionsRequired = command.metadata?.botPermissions ?? [];
  let missingBotPermissions: string[] = [];

  if (typeof botPermissionsRequired === 'string') {
    botPermissionsRequired = [botPermissionsRequired];
  }

  if (!userPermissionsRequired.length && !botPermissionsRequired.length) {
    return;
  }

  if (userPermissionsRequired.length) {
    for (const permission of userPermissionsRequired) {
      const hasPermission = userPermissions?.has(permission);
      if (!hasPermission) {
        missingUserPermissions.push(permission);
      }
    }
  }

  if (botPermissionsRequired.length) {
    for (const permission of botPermissionsRequired) {
      const hasPermission = botPermissions?.has(permission);
      if (!hasPermission) {
        missingBotPermissions.push(permission);
      }
    }
  }

  if (!missingUserPermissions.length && !missingBotPermissions.length) {
    return;
  }

  // Fix permission string. e.g. KickMembers -> Kick Members
  const pattern = /([a-z])([A-Z])|([A-Z]+)([A-Z][a-z])/g;

  missingUserPermissions = missingUserPermissions.map((str) =>
    str.replace(pattern, '$1$3 $2$4'),
  );
  missingBotPermissions = missingBotPermissions.map((str) =>
    str.replace(pattern, '$1$3 $2$4'),
  );

  let embedDescription = '';

  // @ts-ignore
  const formatter = new Intl.ListFormat('en', {
    style: 'long',
    type: 'conjunction',
  });

  const getPermissionWord = (permissions: string[]) =>
    permissions.length === 1 ? 'permission' : 'permissions';

  if (missingUserPermissions.length) {
    const formattedPermissions = missingUserPermissions.map((p) => `\`${p}\``);
    const permissionsString = formatter.format(formattedPermissions);

    embedDescription += `- You must have the ${permissionsString} ${getPermissionWord(
      missingUserPermissions,
    )} to be able to run this command.\n`;
  }

  if (missingBotPermissions.length) {
    const formattedPermissions = missingBotPermissions.map((p) => `\`${p}\``);
    const permissionsString = formatter.format(formattedPermissions);

    embedDescription += `- I must have the ${permissionsString} ${getPermissionWord(
      missingBotPermissions,
    )} to be able to execute this command.\n`;
  }

  const embed = new EmbedBuilder()
    .setTitle(`:x: Missing permissions!`)
    .setDescription(embedDescription)
    .setColor('Red');

  try {
    if (interaction && interaction.isRepliable()) {
      await interaction.reply({
        embeds: [embed],
        flags: MessageFlags.Ephemeral,
      });
    } else if (message && message.channel?.isSendable()) {
      await message.reply({
        embeds: [embed],
      });
    }
  } catch (error) {
<<<<<<< HEAD
    Logger.error`Could not send 'Not enough permissions' reply to user ${interaction?.user.id ?? message?.author.id} for command ${command.command.name}. ${error}`;
=======
    Logger.error`Could not send 'Not enough permissions' reply to user ${interaction?.user.id ?? message?.author.id} for command ${command.command.name}: ${error}`;
>>>>>>> bb909b94
  }

  stopMiddlewares(); // Stop the command from executing
}<|MERGE_RESOLUTION|>--- conflicted
+++ resolved
@@ -44,11 +44,7 @@
         }
       }
     } catch (error) {
-<<<<<<< HEAD
-      Logger.error`Could not send 'Server-only command' DM to user ${interaction?.user.id ?? message?.author.id} for command ${command.command.name}. ${error}`;
-=======
       Logger.error`Could not send 'Server-only command' DM to user ${interaction?.user.id ?? message?.author.id} for command ${command.command.name}: ${error}`;
->>>>>>> bb909b94
     }
 
     stopMiddlewares(); // Stop the command from executing
@@ -155,11 +151,7 @@
       });
     }
   } catch (error) {
-<<<<<<< HEAD
-    Logger.error`Could not send 'Not enough permissions' reply to user ${interaction?.user.id ?? message?.author.id} for command ${command.command.name}. ${error}`;
-=======
     Logger.error`Could not send 'Not enough permissions' reply to user ${interaction?.user.id ?? message?.author.id} for command ${command.command.name}: ${error}`;
->>>>>>> bb909b94
   }
 
   stopMiddlewares(); // Stop the command from executing
