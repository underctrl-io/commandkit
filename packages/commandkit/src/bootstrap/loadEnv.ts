--- conflicted
+++ resolved
@@ -4,12 +4,7 @@
 export function loadEnv() {
     const type = Environment.getType();
 
-<<<<<<< HEAD
     process.env.NODE_ENV = type;
-=======
-export function loadEnv(type: 'development' | 'production') {
-  process.env.NODE_ENV = type;
->>>>>>> f6244e93
 
   const result = config();
 
