import type { ClientOptions } from 'discord.js';
import { CommandKitOptions } from './typings';

export interface CommandKitConfig {
<<<<<<< HEAD
    /**
     * The Discord client options.
     */
    clientOptions: ClientOptions;
    /**
     * The command handler options.
     */
    commandHandler?: Omit<
        CommandKitOptions,
        'client' | 'commandsPath' | 'validationsPath' | 'eventsPath'
    >;
    /**
     * The Discord bot token. Defaults to `process.env.DISCORD_TOKEN`.
     */
    token?: string;
    /**
     * Whether or not to use the watch mode. Defaults to `true`.
     */
    watch: boolean;
    /**
     * The output directory of the project. Defaults to `dist`.
     */
    outDir: string;
    /**
     * Whether or not to include extra env utilities. Defaults to `true`.
     */
    envExtra: boolean;
    /**
     * Node.js cli options.
     */
    nodeOptions: string[];
    /**
     * Whether or not to clear default restart logs. Defaults to `true`.
     */
    clearRestartLogs: boolean;
    /**
     * Whether or not to minify the output. Defaults to `false`.
     */
    minify: boolean;
    /**
     * Whether or not to include sourcemaps in production build. Defaults to `false`.
     */
    sourcemap: boolean | 'inline';
    /**
     * Whether or not to include anti-crash handler in production. Defaults to `true`.
     */
    antiCrash: boolean;
    /**
     * Whether or not to polyfill `require` function. Defaults to `true`.
     */
    requirePolyfill: boolean;
}

let globalConfig: Partial<CommandKitConfig> = {
    envExtra: true,
    outDir: 'dist',
    watch: true,
    clearRestartLogs: true,
    minify: false,
    sourcemap: false,
    nodeOptions: [],
    antiCrash: true,
    requirePolyfill: true,
    token: undefined,
=======
  /**
   * The Discord client options.
   */
  clientOptions: ClientOptions;
  /**
   * The Discord bot token. Defaults to `process.env.DISCORD_TOKEN`.
   */
  token?: string;
  /**
   * Whether or not to use the watch mode. Defaults to `true`.
   */
  watch: boolean;
  /**
   * The output directory of the project. Defaults to `dist`.
   */
  outDir: string;
  /**
   * Whether or not to include extra env utilities. Defaults to `true`.
   */
  envExtra: boolean;
  /**
   * Node.js cli options.
   */
  nodeOptions: string[];
  /**
   * Whether or not to clear default restart logs. Defaults to `true`.
   */
  clearRestartLogs: boolean;
  /**
   * Whether or not to minify the output. Defaults to `false`.
   */
  minify: boolean;
  /**
   * Whether or not to include sourcemaps in production build. Defaults to `false`.
   */
  sourcemap: boolean | 'inline';
  /**
   * Whether or not to include anti-crash handler in production. Defaults to `true`.
   */
  antiCrash: boolean;
  /**
   * Whether or not to polyfill `require` function. Defaults to `true`.
   */
  requirePolyfill: boolean;
}

let globalConfig: Partial<CommandKitConfig> = {
  envExtra: true,
  outDir: 'dist',
  watch: true,
  clearRestartLogs: true,
  minify: false,
  sourcemap: false,
  nodeOptions: [],
  antiCrash: true,
  requirePolyfill: true,
  token: process.env.DISCORD_TOKEN,
>>>>>>> f6244e93
};

export function getConfig(): CommandKitConfig {
  return globalConfig as CommandKitConfig;
}

const requiredProps = ['clientOptions'] as const;

type R = (typeof requiredProps)[number];

type PartialConfig<T extends CommandKitConfig> = Partial<Omit<T, R>> &
  Pick<T, R>;

export function defineConfig(config: PartialConfig<CommandKitConfig>) {
  for (const prop of requiredProps) {
    if (!config[prop]) {
      throw new Error(
        `[CommandKit Config] Missing required config property: ${prop}`,
      );
    }
  }

  globalConfig = {
    ...globalConfig,
    ...config,
  };

  return globalConfig;
}<|MERGE_RESOLUTION|>--- conflicted
+++ resolved
@@ -2,76 +2,17 @@
 import { CommandKitOptions } from './typings';
 
 export interface CommandKitConfig {
-<<<<<<< HEAD
-    /**
-     * The Discord client options.
-     */
-    clientOptions: ClientOptions;
-    /**
-     * The command handler options.
-     */
-    commandHandler?: Omit<
-        CommandKitOptions,
-        'client' | 'commandsPath' | 'validationsPath' | 'eventsPath'
-    >;
-    /**
-     * The Discord bot token. Defaults to `process.env.DISCORD_TOKEN`.
-     */
-    token?: string;
-    /**
-     * Whether or not to use the watch mode. Defaults to `true`.
-     */
-    watch: boolean;
-    /**
-     * The output directory of the project. Defaults to `dist`.
-     */
-    outDir: string;
-    /**
-     * Whether or not to include extra env utilities. Defaults to `true`.
-     */
-    envExtra: boolean;
-    /**
-     * Node.js cli options.
-     */
-    nodeOptions: string[];
-    /**
-     * Whether or not to clear default restart logs. Defaults to `true`.
-     */
-    clearRestartLogs: boolean;
-    /**
-     * Whether or not to minify the output. Defaults to `false`.
-     */
-    minify: boolean;
-    /**
-     * Whether or not to include sourcemaps in production build. Defaults to `false`.
-     */
-    sourcemap: boolean | 'inline';
-    /**
-     * Whether or not to include anti-crash handler in production. Defaults to `true`.
-     */
-    antiCrash: boolean;
-    /**
-     * Whether or not to polyfill `require` function. Defaults to `true`.
-     */
-    requirePolyfill: boolean;
-}
-
-let globalConfig: Partial<CommandKitConfig> = {
-    envExtra: true,
-    outDir: 'dist',
-    watch: true,
-    clearRestartLogs: true,
-    minify: false,
-    sourcemap: false,
-    nodeOptions: [],
-    antiCrash: true,
-    requirePolyfill: true,
-    token: undefined,
-=======
   /**
    * The Discord client options.
    */
   clientOptions: ClientOptions;
+  /**
+   * The command handler options.
+   */
+  commandHandler?: Omit<
+    CommandKitOptions,
+    'client' | 'commandsPath' | 'validationsPath' | 'eventsPath'
+  >;
   /**
    * The Discord bot token. Defaults to `process.env.DISCORD_TOKEN`.
    */
@@ -124,8 +65,7 @@
   nodeOptions: [],
   antiCrash: true,
   requirePolyfill: true,
-  token: process.env.DISCORD_TOKEN,
->>>>>>> f6244e93
+  token: undefined,
 };
 
 export function getConfig(): CommandKitConfig {
