--- conflicted
+++ resolved
@@ -144,11 +144,7 @@
           return true;
         }
 
-<<<<<<< HEAD
-        Logger.error`Plugin "${plugin.name}" failed ${e}`;
-=======
         Logger.error`Plugin "${plugin.name}" failed: ${e?.stack || e}`;
->>>>>>> bb909b94
       }
     }
 
