--- conflicted
+++ resolved
@@ -9,26 +9,13 @@
   stdio: IOType;
 }
 
-<<<<<<< HEAD
 export function installDeps({ manager, dir, lang, stdio = 'pipe' }: InstallDepsProps) {
-    const depsCommand = `${manager} add ${dependencies[lang].dependencies.join(' ')}`;
-    const devDepsCommand = `${manager} add ${dependencies.ts.devDependencies.join(' ')}`;
+  const depsCommand = `${manager} add ${dependencies[lang].dependencies.join(' ')}`;
+  const devDepsCommand = `${manager} add ${dependencies.ts.devDependencies.join(' ')}`;
 
-    execSync(depsCommand, { cwd: dir, stdio });
+  execSync(depsCommand, { cwd: dir, stdio });
 
-    if (lang == 'ts') {
-        execSync(devDepsCommand, { cwd: dir, stdio });
-    }
-=======
-export function installDeps({
-  manager,
-  dir,
-  lang,
-  stdio = 'pipe',
-}: InstallDepsProps) {
-  execSync(`${manager} add ${dependencies[lang].join(' ')}`, {
-    cwd: dir,
-    stdio,
-  });
->>>>>>> a0df3ccf
+  if (lang == 'ts') {
+    execSync(devDepsCommand, { cwd: dir, stdio });
+  }
 }