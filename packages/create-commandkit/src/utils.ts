import colors from 'colors';
import gradient from 'gradient-string';
import path from 'node:path';
import url from 'node:url';

const __dirname = path.dirname(url.fileURLToPath(import.meta.url));

export const templates = {
<<<<<<< HEAD
    js: {
        esm: path.join(__dirname, '..', 'templates', 'JavaScript', 'esm'),
        cjs: path.join(__dirname, '..', 'templates', 'JavaScript', 'cjs'),
    },
    ts: {
        esm: path.join(__dirname, '..', 'templates', 'TypeScript', 'esm'),
        cjs: path.join(__dirname, '..', 'templates', 'TypeScript', 'cjs'),
    },
=======
  js: {
    esm: `${__dirname}/../templates/JavaScript/esm`,
    cjs: `${__dirname}/../templates/JavaScript/cjs`,
  },
>>>>>>> a0df3ccf
};

export const textColors = {
  commandkit: ['#fdba74', '#e4a5a2', '#c288de', '#b27bf9'],
  import: ['#c586c0', '#c586c0'],
  export: ['#569cd6', '#569cd6'],
  require: ['#dcdcaa', '#dcdcaa'],
  module: ['#4ec9b0', '#4ec9b0'],
  js: ['#f7e01c', '#f7e01c'],
  ts: ['#2480c5', '#2480c5'],
};

const baseDependencies = ['commandkit', 'discord.js', 'dotenv'];

export const dependencies = {
<<<<<<< HEAD
    js: {
        dependencies: baseDependencies,
    },
    ts: {
        dependencies: baseDependencies,
        devDependencies: ['@types/node', 'typescript'],
    },
};

export const commands = {
    init: {
        npm: 'npm init -y',
        yarn: 'yarn init -y; yarn config set nodeLinker node-modules; yarn set version stable',
        pnpm: 'pnpm init',
    },
=======
  js: ['commandkit', 'discord.js', 'dotenv'],
};

export const commands = {
  init: {
    npm: 'npm init -y',
    yarn: 'yarn init -y; yarn config set nodeLinker node-modules',
    pnpm: 'pnpm init',
  },
>>>>>>> a0df3ccf
};

export const hints = {
  import: gradient(textColors.import)('import'),
  export: gradient(textColors.export)('export'),
  require: gradient(textColors.require)('require'),
  module: gradient(textColors.module)('exports'),
  javascript: gradient(textColors.js)('JavaScript'),
  typescript: gradient(textColors.ts)('TypeScript'),
};

export const commandkit = gradient(textColors.commandkit)('CommandKit');
export const outroMsg = `
${gradient(textColors.commandkit)('Thank you for choosing CommandKit!')}

• Documentation: ${colors.blue('https://commandkit.js.org')}
• Join us on Discord: ${colors.blue('https://ctrl.lol/discord')}
`;<|MERGE_RESOLUTION|>--- conflicted
+++ resolved
@@ -6,21 +6,14 @@
 const __dirname = path.dirname(url.fileURLToPath(import.meta.url));
 
 export const templates = {
-<<<<<<< HEAD
-    js: {
-        esm: path.join(__dirname, '..', 'templates', 'JavaScript', 'esm'),
-        cjs: path.join(__dirname, '..', 'templates', 'JavaScript', 'cjs'),
+  js: {
+      esm: path.join(__dirname, '..', 'templates', 'JavaScript', 'esm'),
+      cjs: path.join(__dirname, '..', 'templates', 'JavaScript', 'cjs'),
+  },
+  ts: {
+      esm: path.join(__dirname, '..', 'templates', 'TypeScript', 'esm'),
+      cjs: path.join(__dirname, '..', 'templates', 'TypeScript', 'cjs'),
     },
-    ts: {
-        esm: path.join(__dirname, '..', 'templates', 'TypeScript', 'esm'),
-        cjs: path.join(__dirname, '..', 'templates', 'TypeScript', 'cjs'),
-    },
-=======
-  js: {
-    esm: `${__dirname}/../templates/JavaScript/esm`,
-    cjs: `${__dirname}/../templates/JavaScript/cjs`,
-  },
->>>>>>> a0df3ccf
 };
 
 export const textColors = {
@@ -36,14 +29,13 @@
 const baseDependencies = ['commandkit', 'discord.js', 'dotenv'];
 
 export const dependencies = {
-<<<<<<< HEAD
-    js: {
-        dependencies: baseDependencies,
-    },
-    ts: {
-        dependencies: baseDependencies,
-        devDependencies: ['@types/node', 'typescript'],
-    },
+  js: {
+      dependencies: baseDependencies,
+  },
+  ts: {
+      dependencies: baseDependencies,
+      devDependencies: ['@types/node', 'typescript'],
+  },
 };
 
 export const commands = {
@@ -52,17 +44,6 @@
         yarn: 'yarn init -y; yarn config set nodeLinker node-modules; yarn set version stable',
         pnpm: 'pnpm init',
     },
-=======
-  js: ['commandkit', 'discord.js', 'dotenv'],
-};
-
-export const commands = {
-  init: {
-    npm: 'npm init -y',
-    yarn: 'yarn init -y; yarn config set nodeLinker node-modules',
-    pnpm: 'pnpm init',
-  },
->>>>>>> a0df3ccf
 };
 
 export const hints = {
