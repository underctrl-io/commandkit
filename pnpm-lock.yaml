--- conflicted
+++ resolved
@@ -106,31 +106,8 @@
     engines: {node: '>=10'}
     dev: false
 
-<<<<<<< HEAD
-  /@babel/helper-string-parser@7.23.4:
-    resolution: {integrity: sha512-803gmbQdqwdf4olxrX4AJyFBV/RTr3rSmOj0rKwesmzlfhYNDEs+/iOcznzpNWlJlIlTJC2QfPFcHB6DlzdVLQ==}
-    engines: {node: '>=6.9.0'}
-    dev: false
-
-  /@babel/helper-validator-identifier@7.22.20:
-    resolution: {integrity: sha512-Y4OZ+ytlatR8AI+8KZfKuL5urKp7qey08ha31L8b3BwewJAoJamTzyvxPR/5D+KkdJCGPq/+8TukHBlY10FX9A==}
-    engines: {node: '>=6.9.0'}
-    dev: false
-
-  /@babel/parser@7.23.5:
-    resolution: {integrity: sha512-hOOqoiNXrmGdFbhgCzu6GiURxUgM27Xwd/aPuu8RfHEZPBzL1Z54okAHAQjXfcQNwvrlkAmAp4SlRTZ45vlthQ==}
-    engines: {node: '>=6.0.0'}
-    hasBin: true
-    dependencies:
-      '@babel/types': 7.23.5
-    dev: false
-
-  /@babel/runtime@7.22.15:
-    resolution: {integrity: sha512-T0O+aa+4w0u06iNmapipJXMV4HoUir03hpx3/YqXXhu9xim3w+dVphjFWl1OH8NbZHw5Lbm9k45drDkgq2VNNA==}
-=======
   /@babel/runtime@7.23.6:
     resolution: {integrity: sha512-zHd0eUrf5GZoOWVCXp6koAKQTfZV07eit6bGPmJgnZdnSAvvZee6zniW2XMF7Cmc4ISOOnPy3QaSiIJGJkVEDQ==}
->>>>>>> 7c74fd26
     engines: {node: '>=6.9.0'}
     dependencies:
       regenerator-runtime: 0.14.0
@@ -3774,30 +3751,6 @@
     resolution: {integrity: sha512-1NNCs6uurfkVbeXG4S8JFT9t19m45ICnif8zWLd5oPSZ50QnwMfK+H3jv408d4jw/7Bttv5axS5IiHoLaVNHeQ==}
     dev: false
 
-<<<<<<< HEAD
-  /postcss-values-parser@6.0.2(postcss@8.4.31):
-    resolution: {integrity: sha512-YLJpK0N1brcNJrs9WatuJFtHaV9q5aAOj+S4DI5S7jgHlRfm0PIbDCAFRYMQD5SHq7Fy6xsDhyutgS0QOAs0qw==}
-    engines: {node: '>=10'}
-    peerDependencies:
-      postcss: ^8.2.9
-    dependencies:
-      color-name: 1.1.4
-      is-url-superb: 4.0.0
-      postcss: 8.4.31
-      quote-unquote: 1.0.0
-    dev: false
-
-  /postcss@8.4.14:
-    resolution: {integrity: sha512-E398TUmfAYFPBSdzgeieK2Y1+1cpdxJx8yXbK/m57nRhKSmk1GB2tO4lbLBtlkfPQTDKfe4Xqv1ASWPpayPEig==}
-    engines: {node: ^10 || ^12 || >=14}
-    dependencies:
-      nanoid: 3.3.6
-      picocolors: 1.0.0
-      source-map-js: 1.0.2
-    dev: false
-
-=======
->>>>>>> 7c74fd26
   /postcss@8.4.31:
     resolution: {integrity: sha512-PS08Iboia9mts/2ygV3eLpY5ghnUcfLV/EXTOW1E2qYxJKGGBUtNjN76FYHnMs36RmARn41bC0AZmn+rR0OVpQ==}
     engines: {node: ^10 || ^12 || >=14}
@@ -4464,12 +4417,7 @@
       execa: 5.1.1
       globby: 11.1.0
       joycon: 3.1.1
-<<<<<<< HEAD
-      postcss: 8.4.31
-      postcss-load-config: 4.0.1(postcss@8.4.31)
-=======
       postcss-load-config: 4.0.1
->>>>>>> 7c74fd26
       resolve-from: 5.0.0
       rollup: 3.29.2
       source-map: 0.8.0-beta.0
